--- conflicted
+++ resolved
@@ -285,20 +285,13 @@
         if (PeriodicReincarnationGlobalConfiguration.get().getPeriodicTriggers() == null && PeriodicReincarnationGlobalConfiguration.get().getPeriodicTriggers().size() > 0) {
             return;
         }
-<<<<<<< HEAD
-        for (RegEx regEx : PeriodicReincarnationGlobalConfiguration.get()
-                .getRegExprs()) {
-            if (regEx.isTimeToRestart(currentTime)) {
+        for (PeriodicTrigger perTri : PeriodicReincarnationGlobalConfiguration.get()
+                .getPeriodicTriggers()) {
+            if (perTri.isTimeToRestart(currentTime)) {
                 for (Item item : Jenkins.getInstance().getAllItems()) {
                     if (!(item instanceof AbstractProject <?,?>)) 
                        continue;
-                    AbstractProject <?,?> project = (AbstractProject <?,?>) item; 
-=======
-        for (PeriodicTrigger perTri : PeriodicReincarnationGlobalConfiguration.get()
-                .getPeriodicTriggers()) {
-            if (perTri.isTimeToRestart(currentTime)) {
-                for (AbstractProject<?, ?> project : Jenkins.getInstance().getProjects()) {
->>>>>>> 024611ce
+                    AbstractProject <?,?> project = (AbstractProject <?,?>) item;
                     if (isValidCandidateForRestart(project)
                             && !scheduledProjects.contains(project
                                     .getFullDisplayName())) {
